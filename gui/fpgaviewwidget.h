/*
 *  nextpnr -- Next Generation Place and Route
 *
 *  Copyright (C) 2018  Serge Bazanski <q3k@symbioticeda.com>
 *
 *  Permission to use, copy, modify, and/or distribute this software for any
 *  purpose with or without fee is hereby granted, provided that the above
 *  copyright notice and this permission notice appear in all copies.
 *
 *  THE SOFTWARE IS PROVIDED "AS IS" AND THE AUTHOR DISCLAIMS ALL WARRANTIES
 *  WITH REGARD TO THIS SOFTWARE INCLUDING ALL IMPLIED WARRANTIES OF
 *  MERCHANTABILITY AND FITNESS. IN NO EVENT SHALL THE AUTHOR BE LIABLE FOR
 *  ANY SPECIAL, DIRECT, INDIRECT, OR CONSEQUENTIAL DAMAGES OR ANY DAMAGES
 *  WHATSOEVER RESULTING FROM LOSS OF USE, DATA OR PROFITS, WHETHER IN AN
 *  ACTION OF CONTRACT, NEGLIGENCE OR OTHER TORTIOUS ACTION, ARISING OUT OF
 *  OR IN CONNECTION WITH THE USE OR PERFORMANCE OF THIS SOFTWARE.
 *
 */

#ifndef MAPGLWIDGET_H
#define MAPGLWIDGET_H

#include <QMainWindow>
#include <QMutex>
#include <QOpenGLBuffer>
#include <QOpenGLFunctions>
#include <QOpenGLShaderProgram>
#include <QOpenGLVertexArrayObject>
#include <QOpenGLWidget>
#include <QPainter>
#include <QThread>
#include <QTimer>
#include <QWaitCondition>

#include "nextpnr.h"
<<<<<<< HEAD
#include "quadtree.h"
=======
#include "lineshader.h"
>>>>>>> ae6eeb9d

NEXTPNR_NAMESPACE_BEGIN

class PeriodicRunner : public QThread
{
    Q_OBJECT
  private:
    QMutex mutex_;
    QWaitCondition condition_;
    bool abort_;
    std::function<void()> target_;
    QTimer timer_;

  public:
    explicit PeriodicRunner(QObject *parent, std::function<void()> target)
            : QThread(parent), abort_(false), target_(target), timer_(this)
    {
        connect(&timer_, &QTimer::timeout, this, &PeriodicRunner::poke);
    }

    void run(void) override
    {
        for (;;) {
            mutex_.lock();
            condition_.wait(&mutex_);

            if (abort_) {
                mutex_.unlock();
                return;
            }

            target_();

            mutex_.unlock();
        }
    }

    void startTimer(int msecs) { timer_.start(msecs); }

    ~PeriodicRunner()
    {
        mutex_.lock();
        abort_ = true;
        condition_.wakeOne();
        mutex_.unlock();

        wait();
    }

    void poke(void) { condition_.wakeOne(); }
};

class FPGAViewWidget : public QOpenGLWidget, protected QOpenGLFunctions
{
    Q_OBJECT

  public:
    FPGAViewWidget(QWidget *parent = 0);
    ~FPGAViewWidget();

  protected:
    // Qt callbacks.
    void initializeGL() Q_DECL_OVERRIDE;
    void paintGL() Q_DECL_OVERRIDE;
    void resizeGL(int width, int height) Q_DECL_OVERRIDE;
    void mousePressEvent(QMouseEvent *event) Q_DECL_OVERRIDE;
    void mouseMoveEvent(QMouseEvent *event) Q_DECL_OVERRIDE;
    void wheelEvent(QWheelEvent *event) Q_DECL_OVERRIDE;
    QSize minimumSizeHint() const override;
    QSize sizeHint() const override;


  public Q_SLOTS:
    void newContext(Context *ctx);
    void onSelectedArchItem(std::vector<DecalXY> decals);
    void onHighlightGroupChanged(std::vector<DecalXY> decals, int group);
    void pokeRenderer(void);
    void zoomIn();
    void zoomOut();
    void zoomSelected();
    void zoomOutbound();

  Q_SIGNALS:
    void clickedBel(BelId bel);

  private:
<<<<<<< HEAD
    void renderLines(void);
    void zoom(int level);

    QPoint lastPos_;
    LineShader lineShader_;
    QMatrix4x4 viewMove_;
    float zoom_;
    QMatrix4x4 getProjection(void);
    QVector4D mouseToWorldCoordinates(int x, int y);
    QVector4D mouseToWorldDimensions(int x, int y);

=======
>>>>>>> ae6eeb9d
    const float zoomNear_ = 1.0f;    // do not zoom closer than this
    const float zoomFar_ = 10000.0f; // do not zoom further than this
    const float zoomLvl1_ = 100.0f;
    const float zoomLvl2_ = 50.0f;

    Context *ctx_;
    QTimer paintTimer_;
    std::unique_ptr<PeriodicRunner> renderRunner_;

<<<<<<< HEAD
    using QuadTreeBels = QuadTree<float, BelId>;

    template <typename T>
    void commitToQuadtree(T *tree, const DecalXY &decal, BelId bel)
    {
        float offsetX = decal.x;
        float offsetY = decal.y;

        for (auto &el : ctx_->getDecalGraphics(decal.decal)) {
            if (el.type == GraphicElement::G_BOX) {
                tree->insert(typename T::BoundingBox(offsetX + el.x1, offsetY + el.y1, offsetX + el.x2, offsetY + el.y2), bel);
            }
        }
    }
=======
    QPoint lastDragPos_;
    LineShader lineShader_;
    QMatrix4x4 viewMove_;
    float zoom_;
>>>>>>> ae6eeb9d

    struct
    {
        QColor background;
        QColor grid;
        QColor frame;
        QColor hidden;
        QColor inactive;
        QColor active;
        QColor selected;
        QColor highlight[8];
    } colors_;

    struct RendererData
    {
<<<<<<< HEAD
        LineShaderData decals[4];
        LineShaderData selected;
        LineShaderData highlighted[8];
        std::unique_ptr<QuadTreeBels> qtBels;
=======
        LineShaderData gfxByStyle[GraphicElement::STYLE_MAX];
        LineShaderData gfxSelected;
        LineShaderData gfxHighlighted[8];
>>>>>>> ae6eeb9d
    };
    std::unique_ptr<RendererData> rendererData_;
    QMutex rendererDataLock_;

    struct RendererArgs
    {
        std::vector<DecalXY> selectedDecals;
        std::vector<DecalXY> highlightedDecals[8];
        bool highlightedOrSelectedChanged;
    };
    std::unique_ptr<RendererArgs> rendererArgs_;
    QMutex rendererArgsLock_;

    void zoom(int level);
    void renderLines(void);
    void drawGraphicElement(LineShaderData &out, const GraphicElement &el, float x, float y);
    void drawDecal(LineShaderData &out, const DecalXY &decal);
    void drawArchDecal(LineShaderData out[GraphicElement::STYLE_MAX], const DecalXY &decal);
    QVector4D mouseToWorldCoordinates(int x, int y);
    QMatrix4x4 getProjection(void);
};

NEXTPNR_NAMESPACE_END

#endif<|MERGE_RESOLUTION|>--- conflicted
+++ resolved
@@ -33,11 +33,8 @@
 #include <QWaitCondition>
 
 #include "nextpnr.h"
-<<<<<<< HEAD
 #include "quadtree.h"
-=======
 #include "lineshader.h"
->>>>>>> ae6eeb9d
 
 NEXTPNR_NAMESPACE_BEGIN
 
@@ -124,20 +121,6 @@
     void clickedBel(BelId bel);
 
   private:
-<<<<<<< HEAD
-    void renderLines(void);
-    void zoom(int level);
-
-    QPoint lastPos_;
-    LineShader lineShader_;
-    QMatrix4x4 viewMove_;
-    float zoom_;
-    QMatrix4x4 getProjection(void);
-    QVector4D mouseToWorldCoordinates(int x, int y);
-    QVector4D mouseToWorldDimensions(int x, int y);
-
-=======
->>>>>>> ae6eeb9d
     const float zoomNear_ = 1.0f;    // do not zoom closer than this
     const float zoomFar_ = 10000.0f; // do not zoom further than this
     const float zoomLvl1_ = 100.0f;
@@ -147,7 +130,6 @@
     QTimer paintTimer_;
     std::unique_ptr<PeriodicRunner> renderRunner_;
 
-<<<<<<< HEAD
     using QuadTreeBels = QuadTree<float, BelId>;
 
     template <typename T>
@@ -157,17 +139,16 @@
         float offsetY = decal.y;
 
         for (auto &el : ctx_->getDecalGraphics(decal.decal)) {
-            if (el.type == GraphicElement::G_BOX) {
+            if (el.type == GraphicElement::TYPE_BOX) {
                 tree->insert(typename T::BoundingBox(offsetX + el.x1, offsetY + el.y1, offsetX + el.x2, offsetY + el.y2), bel);
             }
         }
     }
-=======
+
     QPoint lastDragPos_;
     LineShader lineShader_;
     QMatrix4x4 viewMove_;
     float zoom_;
->>>>>>> ae6eeb9d
 
     struct
     {
@@ -183,16 +164,10 @@
 
     struct RendererData
     {
-<<<<<<< HEAD
-        LineShaderData decals[4];
-        LineShaderData selected;
-        LineShaderData highlighted[8];
-        std::unique_ptr<QuadTreeBels> qtBels;
-=======
         LineShaderData gfxByStyle[GraphicElement::STYLE_MAX];
         LineShaderData gfxSelected;
         LineShaderData gfxHighlighted[8];
->>>>>>> ae6eeb9d
+        std::unique_ptr<QuadTreeBels> qtBels;
     };
     std::unique_ptr<RendererData> rendererData_;
     QMutex rendererDataLock_;
@@ -212,6 +187,7 @@
     void drawDecal(LineShaderData &out, const DecalXY &decal);
     void drawArchDecal(LineShaderData out[GraphicElement::STYLE_MAX], const DecalXY &decal);
     QVector4D mouseToWorldCoordinates(int x, int y);
+    QVector4D mouseToWorldDimensions(int x, int y);
     QMatrix4x4 getProjection(void);
 };
 
